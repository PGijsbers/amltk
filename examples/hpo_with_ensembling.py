--- conflicted
+++ resolved
@@ -241,16 +241,11 @@
         }
     )
 
-<<<<<<< HEAD
-<<<<<<< HEAD
     space = pipeline.space(parser="auto")  # Your own space impl.
-=======
-=======
->>>>>>> 8616616d
     here = Path(__file__).absolute().parent
     logs = here / "logs-test-dask-slurm"
     logs.mkdir(exist_ok=True)
-    
+
     # For testing out slurm
     #n_workers = 256
     #SLURMCluster.job_cls.submit_command = "sbatch --bosch"
@@ -272,7 +267,6 @@
     scheduler = Scheduler.with_processes(n_workers)
     rs = RandomSearch(space=space, sampler=ConfigSpaceSampler)
     objective = AskAndTell.objective(target_function, bucket=bucket, pipeline=pipeline)
->>>>>>> 8616616dc9f8a6ce63cb2ca6eb6d80e5e700d2f5
 
     optimizer = ...  # Your own optimizer
     scheduler = Scheduler(executor=...)  # Your own execution backend
@@ -283,17 +277,7 @@
         objective=objective,
         optimizer=optimizer,
         scheduler=scheduler,
-<<<<<<< HEAD
-<<<<<<< HEAD
         max_trials=20,
-=======
-        optimizer=rs,
-        max_trials=n_workers * 2,
->>>>>>> 8616616dc9f8a6ce63cb2ca6eb6d80e5e700d2f5
-=======
-        optimizer=rs,
-        max_trials=n_workers * 2,
->>>>>>> 8616616d
         concurrent_trials=n_workers - 1,
     )
 
